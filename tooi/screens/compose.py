import asyncio
from enum import StrEnum, auto
from typing import Optional, cast

from textual.app import ComposeResult
from textual.message import Message
from textual.reactive import Reactive, reactive
from textual.widgets import Static, TextArea

from tooi.api import statuses
from tooi.context import get_context
from tooi.data.instance import InstanceInfo
from tooi.screens.modal import ModalScreen
from tooi.widgets.header import Header
from tooi.widgets.menu import Menu, MenuItem
from tooi.entities import Status, StatusSource


class Visibility(StrEnum):
    Public = auto()
    Unlisted = auto()
    Private = auto()
    Direct = auto()


class ComposeScreen(ModalScreen[None]):
    DEFAULT_CSS = """
    ComposeScreen {
        align: center middle;
    }
    #compose_dialog {
        width: 80;
        height: 22;
    }
    #cw_text_area {
        margin-bottom: 1;
    }
    """

    def __init__(self,
                 instance_info: InstanceInfo,
                 in_reply_to: Optional[Status] = None,
                 edit: Optional[Status] = None,
                 edit_source: Optional[StatusSource] = None):

        self.instance_info = instance_info
        self.in_reply_to = in_reply_to
        self.edit = edit
        self.edit_source = edit_source
        self.content_warning = None
<<<<<<< HEAD
        self.ctx = get_context()
=======
        self.federated = None
>>>>>>> a84501fc

        # posting:default:federation is used by Hometown's local-only
        # (unfederated) posts feature.  We treat this as a 3-way switch; if
        # it's not present, the instance doesn't support local-only posts at
        # all, otherwise it indicates if the post should be federated by
        # default.

        if edit:
            self.visibility = edit.visibility
            self.federated = not edit.local_only
        elif in_reply_to:
            self.visibility = in_reply_to.original.visibility
            if in_reply_to.local_only is not None:
                self.federated = not in_reply_to.local_only
        else:
            self.federated = instance_info.user_preferences.get('posting:default:federation')
            self.visibility = instance_info.user_preferences.get(
                    'posting:default:visibility', Visibility.Public)

        super().__init__()

    def compose_modal(self) -> ComposeResult:
        if self.edit:
            initial_text = self.edit_source.text
        elif self.in_reply_to:
            mention_accounts = [
                    user for user in (
                        [self.in_reply_to.original.account.acct]
                        + [m.acct for m in self.in_reply_to.original.mentions])
                    if user != self.ctx.auth.acct and user != self.ctx.auth.acct.split('@')[0]
                ]
            initial_text = " ".join([f"@{m}" for m in mention_accounts]) + " "
        else:
            initial_text = ""

        self.text_area = ComposeTextArea(id="compose_text_area", initial_text=initial_text)
        if initial_text:
            self.text_area.cursor_location = (0, len(initial_text))

        self.menu = Menu()

        self.visibility_menu_item = MenuItem("visibility", f"Visibility: {self.visibility}")
        self.menu.append(self.visibility_menu_item)

        if self.federated is not None:
            label = federated_label(self.federated)
            self.federation_menu_item = MenuItem("federation", f"Federation: {label}")
            self.menu.append(self.federation_menu_item)

        self.post_menu_item = MenuItem(
                "post",
                "Edit status" if self.edit else "Post status")
        self.menu.append(self.post_menu_item)

        self.cancel_menu_item = MenuItem("cancel", "Cancel")
        self.menu.append(self.cancel_menu_item)

        self.toggle_cw_menu_item = MenuItem("add_cw", "Add content warning")
        self.status = Static(id="compose_status", markup=False)

        self.character_count = ComposeCharacterCount(self.instance_info, self.text_area.text)

        if self.edit:
            yield Header("Edit toot")
        else:
            yield Header("Compose toot")
        yield self.text_area
        yield self.character_count
        yield self.menu
        yield self.status

    def on_compose_text_area_focus_next(self, message: "ComposeTextArea.FocusNext"):
        self.app.action_focus_next()

    def on_compose_text_area_focus_previous(self, message: "ComposeTextArea.FocusPrevious"):
        if message.from_id != "compose_text_area":
            self.app.action_focus_previous()

    def action_quit(self):
        self.app.pop_screen()

    def on_menu_focus_previous(self):
        self.focus_previous()

    def on_text_area_changed(self, message: TextArea.Changed):
        self.character_count.update_chars(message.text_area.text)

    async def post_status(self):
        self.disable()
        self.set_status("Posting...", "text-muted")

        try:
            args = {
                'visibility': self.visibility,
                'spoiler_text': self.content_warning.text if self.content_warning else None,
            }

            if self.edit:
                await statuses.edit(self.edit.id, self.text_area.text, **args)
            else:
                if self.in_reply_to is not None:
                    args['in_reply_to'] = self.in_reply_to.original.id

                if self.federated is not None:
                    args['local_only'] = not self.federated

                await statuses.post(self.text_area.text, **args)

            self.set_status("Status posted", "text-success")
            await asyncio.sleep(0.5)
            self.dismiss()
        except Exception as ex:
            self.set_status(f"{ex}", "text-error")
            self.enable()
            self.menu.focus()

    def disable(self):
        self.text_area.disabled = True
        self.menu.disabled = True

    def enable(self):
        self.text_area.disabled = False
        self.menu.disabled = False

    def on_menu_item_selected(self, message: Menu.ItemSelected):
        match message.item.code:
            case "visibility":
                self.app.push_screen(SelectVisibilityModal(), self.set_visibility)
            case "federation":
                self.app.push_screen(SelectFederationModal(), self.set_federation)
            case "post":
                asyncio.create_task(self.post_status())
            case "add_cw":
                self.add_content_warning()
            case "remove_cw":
                self.remove_content_warning()
            case "cancel":
                self.dismiss()
            case _:
                pass

    def add_content_warning(self):
        self.toggle_cw_menu_item.code = "remove_cw"
        self.toggle_cw_menu_item.update("Remove content warning")

        self.content_warning = ComposeTextArea(id="cw_text_area")
        self.vertical.mount(
            Static("Content warning:", markup=False, id="cw_label"),
            self.content_warning,
            after=self.query_one("ComposeCharacterCount")
        )

    def remove_content_warning(self):
        self.toggle_cw_menu_item.code = "add_cw"
        self.toggle_cw_menu_item.update("Add content warning")
        self.query_one("#cw_label").remove()
        self.query_one("#cw_text_area").remove()

    def set_visibility(self, visibility: Visibility):
        self.visibility = visibility
        self.visibility_menu_item.update(f"Visibility: {visibility.name}")

    def set_federation(self, federated: bool):
        self.federated = federated
        label = federated_label(federated)
        self.federation_menu_item.update(label)

    def set_status(self, message: str, classes: str = ""):
        self.status.set_classes(classes)
        self.status.update(message)


class ComposeTextArea(TextArea):
    # TODO: not sure how to highlight a textarea by changing the background color
    # currently employing borders which take up some room.
    DEFAULT_CSS = """
    ComposeTextArea {
        height: auto;
        min-height: 4;
        max-height: 15;
        border: round gray;
    }
    ComposeTextArea:focus {
        border: round white;
    }
    """

    def __init__(
        self,
        initial_text="",
        show_line_numbers=False,
        id: str | None = None,
        classes: str | None = None,
        disabled: bool = False,
    ):
        super().__init__(text=initial_text, id=id, classes=classes, disabled=disabled)
        self.show_line_numbers = show_line_numbers

    def action_cursor_down(self, select: bool = False) -> None:
        """If on last line, focus next widget. Allows moving down below textarea."""
        target = self.get_cursor_down_location()
        if self.cursor_location == target:
            self.post_message(self.FocusNext(self.id))
        else:
            super().action_cursor_down(select)

    def action_cursor_up(self, select: bool = False) -> None:
        """If on first line, focus previous widget. Allows moving up above textarea."""
        target = self.get_cursor_up_location()
        if self.cursor_location == target:
            self.post_message(self.FocusPrevious(self.id))
        else:
            super().action_cursor_up(select)

    class FocusPrevious(Message):
        """Emitted when pressing UP when on first item"""

        def __init__(self, from_id: str | None):
            self.from_id = from_id
            super().__init__()

    class FocusNext(Message):
        """Emitted when pressing DOWN on the last item"""

        def __init__(self, from_id: str | None):
            self.from_id = from_id
            super().__init__()


def visibility_label(visibilty: Visibility):
    match visibilty:
        case Visibility.Public:
            return "Public - Visible to everyone, shown in public timelines."
        case Visibility.Unlisted:
            return "Unlisted - Visible to public, but not included in public timelines."
        case Visibility.Private:
            return "Private - Visible to followers only, and to any mentioned users."
        case Visibility.Direct:
            return "Direct - Visible only to mentioned users."


class SelectVisibilityModal(ModalScreen[Visibility]):
    def compose_modal(self):
        yield Static("Select visibility", classes="modal_title")
        yield Menu(
            MenuItem(Visibility.Public, visibility_label(Visibility.Public)),
            MenuItem(Visibility.Unlisted, visibility_label(Visibility.Unlisted)),
            MenuItem(Visibility.Private, visibility_label(Visibility.Private)),
            MenuItem(Visibility.Direct, visibility_label(Visibility.Direct)),
        )

    def on_menu_item_selected(self, message: Menu.ItemSelected):
        self.dismiss(cast(Visibility, message.item.code))


def federated_label(federated: bool) -> str:
    if federated:
        return "Federated"
    else:
        return "Local only (unfederated)"


class SelectFederationModal(ModalScreen[Visibility]):
    def compose_modal(self):
        yield Static("Select federation", classes="modal_title")
        yield Menu(
            MenuItem(True, federated_label(True)),
            MenuItem(False, federated_label(False)),
        )

    def on_menu_item_selected(self, message: Menu.ItemSelected):
        self.dismiss(message.item.code)


class ComposeCharacterCount(Static):
    chars: Reactive[int] = reactive(0)

    DEFAULT_CSS = """
    ComposeCharacterCount {
        text-align: right;
        color: gray;
    }
    ComposeCharacterCount.warning {
        color: red;
    }
    """

    def __init__(self, instance_info: InstanceInfo, text: str):
        super().__init__()
        self.chars = len(text)
        self.max_chars = instance_info.status_config.max_characters

    def update_chars(self, text: str):
        self.chars = len(text)
        if self.chars > self.max_chars:
            self.add_class("warning")
        else:
            self.remove_class("warning")

    def render(self):
        return f"{self.chars}/{self.max_chars}"<|MERGE_RESOLUTION|>--- conflicted
+++ resolved
@@ -48,11 +48,8 @@
         self.edit = edit
         self.edit_source = edit_source
         self.content_warning = None
-<<<<<<< HEAD
         self.ctx = get_context()
-=======
         self.federated = None
->>>>>>> a84501fc
 
         # posting:default:federation is used by Hometown's local-only
         # (unfederated) posts feature.  We treat this as a 3-way switch; if
