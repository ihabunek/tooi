--- conflicted
+++ resolved
@@ -239,25 +239,15 @@
     def render(self):
         parts: list[str] = []
         status = self.status.original
-<<<<<<< HEAD
-
-        parts += [f"[bold]{self.format_timestamp()}[/]"]
-        parts += [f"{status.reblogs_count} boosts"]
-        parts += [f"{status.favourites_count} favourites"]
-        parts += [f"{status.replies_count} replies"]
-        parts += [self.visibility_string(status)]
+
+        parts += [f"[bold]{markup.escape(self.format_timestamp())}[/]"]
+        parts += [f"{int(status.reblogs_count)} boosts"]
+        parts += [f"{int(status.favourites_count)} favourites"]
+        parts += [f"{int(status.replies_count)} replies"]
+        parts += [markup.escape(self.visibility_string(status))]
         if status.application:
-            parts += [status.application.name]
-
-=======
-        parts = [
-            f"[bold]{markup.escape(format_datetime(status.created_at))}[/]",
-            f"{int(status.reblogs_count)} boosts",
-            f"{int(status.favourites_count)} favourites",
-            f"{int(status.replies_count)} replies",
-            markup.escape(self.visibility_string(status)),
-        ]
->>>>>>> 7cdb0efc
+            parts += [markup.escape(status.application.name)]
+
         return " · ".join(parts)
 
 
